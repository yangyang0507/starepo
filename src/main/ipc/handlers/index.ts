--- conflicted
+++ resolved
@@ -6,13 +6,9 @@
 import { registerGitHubHandlers } from "../github-handlers";
 import { registerAuthIPCHandlers } from "../auth-ipc-handlers";
 import { settingsService } from "../../services/settings";
-<<<<<<< HEAD
 import { lancedbService } from "../../services/database/lancedb-service";
-import type { ThemeMode, Language } from "../../../shared/types/index.js";
-=======
 import { githubStarService } from "../../services/github";
 import type { ThemeMode, Language, AppSettings } from "../../../shared/types/index.js";
->>>>>>> 50d85d0d
 import { getLogger } from "../../utils/logger";
 // 导入搜索处理器
 import "../search-handlers";
